use crate::{First, Main, MainSchedulePlugin, Plugin, Plugins};
pub use bevy_derive::AppLabel;
use bevy_ecs::{
    prelude::*,
    schedule::{
<<<<<<< HEAD
        apply_state_transition, apply_updated_event_state,
        common_conditions::run_once as run_once_condition, process_state_events,
        run_enter_schedule, setup_state_transitions_in_world, ComputedStates, EventBasedState,
        EventBasedStateMutation, FreeStateMutation, InternedScheduleLabel, IntoSystemConfigs,
        IntoSystemSetConfigs, ManualStateTransitions, ScheduleBuildSettings, ScheduleLabel,
        StateMutation, StateTransitionEvent,
=======
        apply_state_transition, common_conditions::run_once as run_once_condition,
        run_enter_schedule, setup_state_transitions_in_world, ComputedStates, FreelyMutableState,
        InternedScheduleLabel, IntoSystemConfigs, IntoSystemSetConfigs, ManualStateTransitions,
        ScheduleBuildSettings, ScheduleLabel, StateTransitionEvent,
>>>>>>> 15382a9f
    },
};
use bevy_utils::{intern::Interned, thiserror::Error, tracing::debug, HashMap, HashSet};
use std::{
    fmt::Debug,
    panic::{catch_unwind, resume_unwind, AssertUnwindSafe},
};

#[cfg(feature = "trace")]
use bevy_utils::tracing::info_span;

bevy_utils::define_label!(
    /// A strongly-typed class of labels used to identify an [`App`].
    AppLabel,
    APP_LABEL_INTERNER
);

pub use bevy_utils::label::DynEq;

/// A shorthand for `Interned<dyn AppLabel>`.
pub type InternedAppLabel = Interned<dyn AppLabel>;

#[derive(Debug, Error)]
pub(crate) enum AppError {
    #[error("duplicate plugin {plugin_name:?}")]
    DuplicatePlugin { plugin_name: String },
}

#[allow(clippy::needless_doctest_main)]
/// A container of app logic and data.
///
/// Bundles together the necessary elements like [`World`] and [`Schedule`] to create
/// an ECS-based application. It also stores a pointer to a [runner function](Self::set_runner).
/// The runner is responsible for managing the application's event loop and applying the
/// [`Schedule`] to the [`World`] to drive application logic.
///
/// # Examples
///
/// Here is a simple "Hello World" Bevy app:
///
/// ```
/// # use bevy_app::prelude::*;
/// # use bevy_ecs::prelude::*;
/// #
/// fn main() {
///    App::new()
///        .add_systems(Update, hello_world_system)
///        .run();
/// }
///
/// fn hello_world_system() {
///    println!("hello world");
/// }
/// ```
pub struct App {
    /// The main ECS [`World`] of the [`App`].
    /// This stores and provides access to all the main data of the application.
    /// The systems of the [`App`] will run using this [`World`].
    /// If additional separate [`World`]-[`Schedule`] pairs are needed, you can use [`sub_app`](App::insert_sub_app)s.
    pub world: World,
    /// The [runner function](Self::set_runner) is primarily responsible for managing
    /// the application's event loop and advancing the [`Schedule`].
    /// Typically, it is not configured manually, but set by one of Bevy's built-in plugins.
    /// See `bevy::winit::WinitPlugin` and [`ScheduleRunnerPlugin`](crate::schedule_runner::ScheduleRunnerPlugin).
    pub runner: Box<dyn FnOnce(App) + Send>, // Send bound is required to make App Send
    /// The schedule that systems are added to by default.
    ///
    /// The schedule that runs the main loop of schedule execution.
    ///
    /// This is initially set to [`Main`].
    pub main_schedule_label: InternedScheduleLabel,
    sub_apps: HashMap<InternedAppLabel, SubApp>,
    plugin_registry: Vec<Box<dyn Plugin>>,
    plugin_name_added: HashSet<String>,
    /// A private counter to prevent incorrect calls to `App::run()` from `Plugin::build()`
    building_plugin_depth: usize,
    plugins_state: PluginsState,
}

impl Debug for App {
    fn fmt(&self, f: &mut std::fmt::Formatter<'_>) -> std::fmt::Result {
        write!(f, "App {{ sub_apps: ")?;
        f.debug_map().entries(self.sub_apps.iter()).finish()?;
        write!(f, "}}")
    }
}

/// A [`SubApp`] contains its own [`Schedule`] and [`World`] separate from the main [`App`].
/// This is useful for situations where data and data processing should be kept completely separate
/// from the main application. The primary use of this feature in bevy is to enable pipelined rendering.
///
/// # Example
///
/// ```
/// # use bevy_app::{App, AppLabel, SubApp, Main};
/// # use bevy_ecs::prelude::*;
/// # use bevy_ecs::schedule::ScheduleLabel;
///
/// #[derive(Resource, Default)]
/// struct Val(pub i32);
///
/// #[derive(Debug, Clone, Copy, Hash, PartialEq, Eq, AppLabel)]
/// struct ExampleApp;
///
/// let mut app = App::new();
///
/// // initialize the main app with a value of 0;
/// app.insert_resource(Val(10));
///
/// // create a app with a resource and a single schedule
/// let mut sub_app = App::empty();
/// // add an outer schedule that runs the main schedule
/// sub_app.insert_resource(Val(100));
///
/// // initialize main schedule
/// sub_app.add_systems(Main, |counter: Res<Val>| {
///     // since we assigned the value from the main world in extract
///     // we see that value instead of 100
///     assert_eq!(counter.0, 10);
/// });
///
/// // add the sub_app to the app
/// app.insert_sub_app(ExampleApp, SubApp::new(sub_app, |main_world, sub_app| {
///     // extract the value from the main app to the sub app
///     sub_app.world.resource_mut::<Val>().0 = main_world.resource::<Val>().0;
/// }));
///
/// // This will run the schedules once, since we're using the default runner
/// app.run();
/// ```
pub struct SubApp {
    /// The [`SubApp`]'s instance of [`App`]
    pub app: App,

    /// A function that allows access to both the main [`App`] [`World`] and the [`SubApp`]. This is
    /// useful for moving data between the sub app and the main app.
    extract: Box<dyn Fn(&mut World, &mut App) + Send>,
}

impl SubApp {
    /// Creates a new [`SubApp`].
    ///
    /// The provided function `extract` is normally called by the [`update`](App::update) method.
    /// After extract is called, the [`Schedule`] of the sub app is run. The [`World`]
    /// parameter represents the main app world, while the [`App`] parameter is just a mutable
    /// reference to the `SubApp` itself.
    pub fn new(app: App, extract: impl Fn(&mut World, &mut App) + Send + 'static) -> Self {
        Self {
            app,
            extract: Box::new(extract),
        }
    }

    /// Runs the [`SubApp`]'s default schedule.
    pub fn run(&mut self) {
        self.app.world.run_schedule(self.app.main_schedule_label);
        self.app.world.clear_trackers();
    }

    /// Extracts data from main world to this sub-app.
    pub fn extract(&mut self, main_world: &mut World) {
        (self.extract)(main_world, &mut self.app);
    }
}

impl Debug for SubApp {
    fn fmt(&self, f: &mut std::fmt::Formatter<'_>) -> std::fmt::Result {
        write!(f, "SubApp {{ app: ")?;
        f.debug_map().entries(self.app.sub_apps.iter()).finish()?;
        write!(f, "}}")
    }
}

impl Default for App {
    fn default() -> Self {
        let mut app = App::empty();
        #[cfg(feature = "bevy_reflect")]
        app.init_resource::<AppTypeRegistry>();

        app.add_plugins(MainSchedulePlugin);

        app.add_event::<AppExit>();

        #[cfg(feature = "bevy_ci_testing")]
        {
            crate::ci_testing::setup_app(&mut app);
        }

        app
    }
}

/// Plugins state in the application
#[derive(PartialEq, Eq, Debug, Clone, Copy)]
pub enum PluginsState {
    /// Plugins are being added.
    Adding,
    /// All plugins already added are ready.
    Ready,
    /// Finish has been executed for all plugins added.
    Finished,
    /// Cleanup has been executed for all plugins added.
    Cleaned,
}

// Dummy plugin used to temporary hold the place in the plugin registry
struct PlaceholderPlugin;
impl Plugin for PlaceholderPlugin {
    fn build(&self, _app: &mut App) {}
}

impl App {
    /// Creates a new [`App`] with some default structure to enable core engine features.
    /// This is the preferred constructor for most use cases.
    pub fn new() -> App {
        App::default()
    }

    /// Creates a new empty [`App`] with minimal default configuration.
    ///
    /// This constructor should be used if you wish to provide custom scheduling, exit handling, cleanup, etc.
    pub fn empty() -> App {
        let mut world = World::new();
        world.init_resource::<Schedules>();
        Self {
            world,
            runner: Box::new(run_once),
            sub_apps: HashMap::default(),
            plugin_registry: Vec::default(),
            plugin_name_added: Default::default(),
            main_schedule_label: Main.intern(),
            building_plugin_depth: 0,
            plugins_state: PluginsState::Adding,
        }
    }

    /// Advances the execution of the [`Schedule`] by one cycle.
    ///
    /// This method also updates sub apps.
    /// See [`insert_sub_app`](Self::insert_sub_app) for more details.
    ///
    /// The schedule run by this method is determined by the [`main_schedule_label`](App) field.
    /// By default this is [`Main`].
    ///
    /// # Panics
    ///
    /// The active schedule of the app must be set before this method is called.
    pub fn update(&mut self) {
        #[cfg(feature = "trace")]
        let _bevy_update_span = info_span!("update").entered();
        {
            #[cfg(feature = "trace")]
            let _bevy_main_update_span = info_span!("main app").entered();
            self.world.run_schedule(self.main_schedule_label);
        }
        for (_label, sub_app) in &mut self.sub_apps {
            #[cfg(feature = "trace")]
            let _sub_app_span = info_span!("sub app", name = ?_label).entered();
            sub_app.extract(&mut self.world);
            sub_app.run();
        }

        self.world.clear_trackers();
    }

    /// Starts the application by calling the app's [runner function](Self::set_runner).
    ///
    /// Finalizes the [`App`] configuration. For general usage, see the example on the item
    /// level documentation.
    ///
    /// # `run()` might not return
    ///
    /// Calls to [`App::run()`] will never return on iOS and Web.
    ///
    /// In simple and *headless* applications, one can expect that execution will
    /// proceed, normally, after calling [`run()`](App::run()) but this is not the case for
    /// windowed applications.
    ///
    /// Windowed apps are typically driven by an *event loop* or *message loop* and
    /// some window-manager APIs expect programs to terminate when their primary
    /// window is closed and that event loop terminates – behavior of processes that
    /// do not is often platform dependent or undocumented.
    ///
    /// By default, *Bevy* uses the `winit` crate for window creation.
    ///
    /// # Panics
    ///
    /// Panics if called from `Plugin::build()`, because it would prevent other plugins to properly build.
    pub fn run(&mut self) {
        #[cfg(feature = "trace")]
        let _bevy_app_run_span = info_span!("bevy_app").entered();

        let mut app = std::mem::replace(self, App::empty());
        if app.building_plugin_depth > 0 {
            panic!("App::run() was called from within Plugin::build(), which is not allowed.");
        }

        let runner = std::mem::replace(&mut app.runner, Box::new(run_once));
        runner(app);
    }

    /// Check the state of all plugins already added to this app. This is usually called by the
    /// event loop, but can be useful for situations where you want to use [`App::update`]
    #[inline]
    pub fn plugins_state(&self) -> PluginsState {
        match self.plugins_state {
            PluginsState::Adding => {
                for plugin in &self.plugin_registry {
                    if !plugin.ready(self) {
                        return PluginsState::Adding;
                    }
                }
                PluginsState::Ready
            }
            state => state,
        }
    }

    /// Run [`Plugin::finish`] for each plugin. This is usually called by the event loop once all
    /// plugins are ready, but can be useful for situations where you want to use [`App::update`].
    pub fn finish(&mut self) {
        // temporarily remove the plugin registry to run each plugin's setup function on app.
        let plugin_registry = std::mem::take(&mut self.plugin_registry);
        for plugin in &plugin_registry {
            plugin.finish(self);
        }
        self.plugin_registry = plugin_registry;
        self.plugins_state = PluginsState::Finished;
    }

    /// Run [`Plugin::cleanup`] for each plugin. This is usually called by the event loop after
    /// [`App::finish`], but can be useful for situations where you want to use [`App::update`].
    pub fn cleanup(&mut self) {
        // temporarily remove the plugin registry to run each plugin's setup function on app.
        let plugin_registry = std::mem::take(&mut self.plugin_registry);
        for plugin in &plugin_registry {
            plugin.cleanup(self);
        }
        self.plugin_registry = plugin_registry;
        self.plugins_state = PluginsState::Cleaned;
    }

    /// Initializes a [`State`] with standard starting values.
    ///
    /// If the [`State`] already exists, nothing happens.
    ///
    /// Adds [`State<S>`] and [`NextState<S>`] resources, [`OnEnter`] and [`OnExit`] schedules
    /// for each state variant (if they don't already exist), an instance of [`apply_state_transition::<S>`] in
    /// [`ManualStateTransitions`] so that transitions happen before [`Update`](crate::Update) and
    /// a instance of [`run_enter_schedule::<S>`] in [`ManualStateTransitions`] with a
    /// [`run_once`](`run_once_condition`) condition to run the on enter schedule of the
    /// initial state.
    ///
    /// If you would like to control how other systems run based on the current state,
    /// you can emulate this behavior using the [`in_state`] [`Condition`].
    ///
    /// Note that you can also apply state transitions at other points in the schedule
    /// by triggering the [`StateTransition`](`bevy_ecs::schedule::StateTransition`) schedule manually.
    pub fn init_state<S: FreelyMutableState + FromWorld>(&mut self) -> &mut Self {
        if !self.world.contains_resource::<State<S>>() {
            setup_state_transitions_in_world(&mut self.world);
            self.init_resource::<State<S>>()
                .init_resource::<NextState<S>>()
                .add_event::<StateTransitionEvent<S>>()
                .add_systems(
                    ManualStateTransitions,
                    (
                        run_enter_schedule::<S>.run_if(run_once_condition()),
                        apply_state_transition::<S>,
                    )
                        .chain(),
                );
        }

        // The OnEnter, OnExit, and OnTransition schedules are lazily initialized
        // (i.e. when the first system is added to them), and World::try_run_schedule is used to fail
        // gracefully if they aren't present.

        self
    }

    /// Inserts a specific [`State`] to the current [`App`] and
    /// overrides any [`State`] previously added of the same type.
    ///
    /// Adds [`State<S>`] and [`NextState<S>`] resources, [`OnEnter`] and [`OnExit`] schedules
    /// for each state variant (if they don't already exist), an instance of [`apply_state_transition::<S>`] in
    /// [`ManualStateTransitions`] so that transitions happen before [`Update`](crate::Update) and
    /// a instance of [`run_enter_schedule::<S>`] in [`ManualStateTransitions`] with a
    /// [`run_once`](`run_once_condition`) condition to run the on enter schedule of the
    /// initial state.
    ///
    /// If you would like to control how other systems run based on the current state,
    /// you can emulate this behavior using the [`in_state`] [`Condition`].
    ///
    /// Note that you can also apply state transitions at other points in the schedule
    /// by triggering the [`StateTransition`](`bevy_ecs::schedule::StateTransition`) schedule manually.
    pub fn insert_state<S: FreelyMutableState>(&mut self, state: S) -> &mut Self {
        setup_state_transitions_in_world(&mut self.world);
        self.insert_resource(State::new(state))
            .init_resource::<NextState<S>>()
            .add_event::<StateTransitionEvent<S>>()
            .add_systems(
                ManualStateTransitions,
                (
                    run_enter_schedule::<S>.run_if(run_once_condition()),
                    apply_state_transition::<S>,
                )
                    .chain(),
            );

        // The OnEnter, OnExit, and OnTransition schedules are lazily initialized
        // (i.e. when the first system is added to them), and World::try_run_schedule is used to fail
        // gracefully if they aren't present.

        self
    }

    /// Initializes a computed [`State`]
    ///
    /// If the [`State`] already exists, nothing happens.
    ///
    /// Adds a [`NextState<S>`] resource.
    /// For each source state the derived state depends on, it adds this state's derivation
    /// to it's [`ComputeDependantStates<Source>`](bevy_ecs::schedule::ComputeDependantStates<S>) schedule.
    pub fn add_computed_state<S: ComputedStates>(&mut self) -> &mut Self {
        if !self
            .world
            .contains_resource::<Events<StateTransitionEvent<S>>>()
        {
            setup_state_transitions_in_world(&mut self.world);
            self.add_event::<StateTransitionEvent<S>>();
            let mut schedules = self.world.resource_mut::<Schedules>();
            S::register_state_compute_systems_in_schedule(schedules.as_mut());
        }

        self
    }

    /// Initializes an [`EventBasedState`] with standard starting values.
    ///
    /// If the [`EventBasedState`] already exists, nothing happens.
    ///
    /// Adds the [`State<S>`] resources and the [`Event`] the state uses to mutate,
    /// as well as the transition related systems.
    ///
    /// If you would like to control how other systems run based on the current state,
    /// you can emulate this behavior using the [`in_state`] [`Condition`].
    pub fn init_event_state<
        S: EventBasedState + StateMutation<MutationType = EventBasedStateMutation> + FromWorld,
    >(
        &mut self,
    ) -> &mut Self {
        if !self.world.contains_resource::<State<S>>() {
            setup_state_transitions_in_world(&mut self.world);
            self.init_resource::<State<S>>()
                .add_event::<S::Event>()
                .add_event::<StateTransitionEvent<S>>()
                .add_systems(
                    ManualStateTransitions,
                    (
                        run_enter_schedule::<S>.run_if(run_once_condition()),
                        process_state_events::<S>.pipe(apply_updated_event_state::<S>),
                    )
                        .chain(),
                );
        }

        self
    }

    /// Inserts a specific [`EventBasedState`] to the current [`App`] and
    /// overrides any [`EventBasedState`] previously added of the same type.
    ///
    /// Adds the [`State<S>`] resources and the [`Event`] the state uses to mutate,
    /// as well as the transition related systems.
    ///
    /// If you would like to control how other systems run based on the current state,
    /// you can emulate this behavior using the [`in_state`] [`Condition`].
    pub fn insert_event_state<
        S: EventBasedState + StateMutation<MutationType = EventBasedStateMutation>,
    >(
        &mut self,
        state: S,
    ) -> &mut Self {
        setup_state_transitions_in_world(&mut self.world);
        self.insert_resource(State::new(state))
            .add_event::<S::Event>()
            .add_event::<StateTransitionEvent<S>>()
            .add_systems(
                ManualStateTransitions,
                (
                    run_enter_schedule::<S>.run_if(run_once_condition()),
                    process_state_events::<S>.pipe(apply_updated_event_state::<S>),
                )
                    .chain(),
            );

        // The OnEnter, OnExit, and OnTransition schedules are lazily initialized
        // (i.e. when the first system is added to them), and World::try_run_schedule is used to fail
        // gracefully if they aren't present.

        self
    }

    /// Adds a system to the given schedule in this app's [`Schedules`].
    ///
    /// # Examples
    ///
    /// ```
    /// # use bevy_app::prelude::*;
    /// # use bevy_ecs::prelude::*;
    /// #
    /// # let mut app = App::new();
    /// # fn system_a() {}
    /// # fn system_b() {}
    /// # fn system_c() {}
    /// # fn should_run() -> bool { true }
    /// #
    /// app.add_systems(Update, (system_a, system_b, system_c));
    /// app.add_systems(Update, (system_a, system_b).run_if(should_run));
    /// ```
    pub fn add_systems<M>(
        &mut self,
        schedule: impl ScheduleLabel,
        systems: impl IntoSystemConfigs<M>,
    ) -> &mut Self {
        let schedule = schedule.intern();
        let mut schedules = self.world.resource_mut::<Schedules>();

        if let Some(schedule) = schedules.get_mut(schedule) {
            schedule.add_systems(systems);
        } else {
            let mut new_schedule = Schedule::new(schedule);
            new_schedule.add_systems(systems);
            schedules.insert(new_schedule);
        }

        self
    }

    /// Configures a collection of system sets in the provided schedule, adding any sets that do not exist.
    #[track_caller]
    pub fn configure_sets(
        &mut self,
        schedule: impl ScheduleLabel,
        sets: impl IntoSystemSetConfigs,
    ) -> &mut Self {
        let schedule = schedule.intern();
        let mut schedules = self.world.resource_mut::<Schedules>();
        if let Some(schedule) = schedules.get_mut(schedule) {
            schedule.configure_sets(sets);
        } else {
            let mut new_schedule = Schedule::new(schedule);
            new_schedule.configure_sets(sets);
            schedules.insert(new_schedule);
        }
        self
    }

    /// Setup the application to manage events of type `T`.
    ///
    /// This is done by adding a [`Resource`] of type [`Events::<T>`],
    /// and inserting an [`event_update_system`] into [`First`].
    ///
    /// See [`Events`] for defining events.
    ///
    /// # Examples
    ///
    /// ```
    /// # use bevy_app::prelude::*;
    /// # use bevy_ecs::prelude::*;
    /// #
    /// # #[derive(Event)]
    /// # struct MyEvent;
    /// # let mut app = App::new();
    /// #
    /// app.add_event::<MyEvent>();
    /// ```
    ///
    /// [`event_update_system`]: bevy_ecs::event::event_update_system
    pub fn add_event<T>(&mut self) -> &mut Self
    where
        T: Event,
    {
        if !self.world.contains_resource::<Events<T>>() {
            self.init_resource::<Events<T>>().add_systems(
                First,
                bevy_ecs::event::event_update_system::<T>
                    .run_if(bevy_ecs::event::event_update_condition::<T>),
            );
        }
        self
    }

    /// Inserts a [`Resource`] to the current [`App`] and overwrites any [`Resource`] previously added of the same type.
    ///
    /// A [`Resource`] in Bevy represents globally unique data. [`Resource`]s must be added to Bevy apps
    /// before using them. This happens with [`insert_resource`](Self::insert_resource).
    ///
    /// See [`init_resource`](Self::init_resource) for [`Resource`]s that implement [`Default`] or [`FromWorld`].
    ///
    /// # Examples
    ///
    /// ```
    /// # use bevy_app::prelude::*;
    /// # use bevy_ecs::prelude::*;
    /// #
    /// #[derive(Resource)]
    /// struct MyCounter {
    ///     counter: usize,
    /// }
    ///
    /// App::new()
    ///    .insert_resource(MyCounter { counter: 0 });
    /// ```
    pub fn insert_resource<R: Resource>(&mut self, resource: R) -> &mut Self {
        self.world.insert_resource(resource);
        self
    }

    /// Inserts a non-send resource to the app.
    ///
    /// You usually want to use [`insert_resource`](Self::insert_resource),
    /// but there are some special cases when a resource cannot be sent across threads.
    ///
    /// # Examples
    ///
    /// ```
    /// # use bevy_app::prelude::*;
    /// # use bevy_ecs::prelude::*;
    /// #
    /// struct MyCounter {
    ///     counter: usize,
    /// }
    ///
    /// App::new()
    ///     .insert_non_send_resource(MyCounter { counter: 0 });
    /// ```
    pub fn insert_non_send_resource<R: 'static>(&mut self, resource: R) -> &mut Self {
        self.world.insert_non_send_resource(resource);
        self
    }

    /// Initialize a [`Resource`] with standard starting values by adding it to the [`World`].
    ///
    /// If the [`Resource`] already exists, nothing happens.
    ///
    /// The [`Resource`] must implement the [`FromWorld`] trait.
    /// If the [`Default`] trait is implemented, the [`FromWorld`] trait will use
    /// the [`Default::default`] method to initialize the [`Resource`].
    ///
    /// # Examples
    ///
    /// ```
    /// # use bevy_app::prelude::*;
    /// # use bevy_ecs::prelude::*;
    /// #
    /// #[derive(Resource)]
    /// struct MyCounter {
    ///     counter: usize,
    /// }
    ///
    /// impl Default for MyCounter {
    ///     fn default() -> MyCounter {
    ///         MyCounter {
    ///             counter: 100
    ///         }
    ///     }
    /// }
    ///
    /// App::new()
    ///     .init_resource::<MyCounter>();
    /// ```
    pub fn init_resource<R: Resource + FromWorld>(&mut self) -> &mut Self {
        self.world.init_resource::<R>();
        self
    }

    /// Initialize a non-send [`Resource`] with standard starting values by adding it to the [`World`].
    ///
    /// The [`Resource`] must implement the [`FromWorld`] trait.
    /// If the [`Default`] trait is implemented, the [`FromWorld`] trait will use
    /// the [`Default::default`] method to initialize the [`Resource`].
    pub fn init_non_send_resource<R: 'static + FromWorld>(&mut self) -> &mut Self {
        self.world.init_non_send_resource::<R>();
        self
    }

    /// Sets the function that will be called when the app is run.
    ///
    /// The runner function `run_fn` is called only once by [`App::run`]. If the
    /// presence of a main loop in the app is desired, it is the responsibility of the runner
    /// function to provide it.
    ///
    /// The runner function is usually not set manually, but by Bevy integrated plugins
    /// (e.g. `WinitPlugin`).
    ///
    /// # Examples
    ///
    /// ```
    /// # use bevy_app::prelude::*;
    /// #
    /// fn my_runner(mut app: App) {
    ///     loop {
    ///         println!("In main loop");
    ///         app.update();
    ///     }
    /// }
    ///
    /// App::new()
    ///     .set_runner(my_runner);
    /// ```
    pub fn set_runner(&mut self, run_fn: impl FnOnce(App) + 'static + Send) -> &mut Self {
        self.runner = Box::new(run_fn);
        self
    }

    /// Boxed variant of [`add_plugins`](App::add_plugins) that can be used from a
    /// [`PluginGroup`](super::PluginGroup)
    pub(crate) fn add_boxed_plugin(
        &mut self,
        plugin: Box<dyn Plugin>,
    ) -> Result<&mut Self, AppError> {
        debug!("added plugin: {}", plugin.name());
        if plugin.is_unique() && !self.plugin_name_added.insert(plugin.name().to_string()) {
            Err(AppError::DuplicatePlugin {
                plugin_name: plugin.name().to_string(),
            })?;
        }

        // Reserve that position in the plugin registry. if a plugin adds plugins, they will be correctly ordered
        let plugin_position_in_registry = self.plugin_registry.len();
        self.plugin_registry.push(Box::new(PlaceholderPlugin));

        self.building_plugin_depth += 1;
        let result = catch_unwind(AssertUnwindSafe(|| plugin.build(self)));
        self.building_plugin_depth -= 1;
        if let Err(payload) = result {
            resume_unwind(payload);
        }
        self.plugin_registry[plugin_position_in_registry] = plugin;
        Ok(self)
    }

    /// Checks if a [`Plugin`] has already been added.
    ///
    /// This can be used by plugins to check if a plugin they depend upon has already been
    /// added.
    pub fn is_plugin_added<T>(&self) -> bool
    where
        T: Plugin,
    {
        self.plugin_registry
            .iter()
            .any(|p| p.downcast_ref::<T>().is_some())
    }

    /// Returns a vector of references to any plugins of type `T` that have been added.
    ///
    /// This can be used to read the settings of any already added plugins.
    /// This vector will be length zero if no plugins of that type have been added.
    /// If multiple copies of the same plugin are added to the [`App`], they will be listed in insertion order in this vector.
    ///
    /// ```
    /// # use bevy_app::prelude::*;
    /// # #[derive(Default)]
    /// # struct ImagePlugin {
    /// #    default_sampler: bool,
    /// # }
    /// # impl Plugin for ImagePlugin {
    /// #    fn build(&self, app: &mut App) {}
    /// # }
    /// # let mut app = App::new();
    /// # app.add_plugins(ImagePlugin::default());
    /// let default_sampler = app.get_added_plugins::<ImagePlugin>()[0].default_sampler;
    /// ```
    pub fn get_added_plugins<T>(&self) -> Vec<&T>
    where
        T: Plugin,
    {
        self.plugin_registry
            .iter()
            .filter_map(|p| p.downcast_ref())
            .collect()
    }

    /// Adds one or more [`Plugin`]s.
    ///
    /// One of Bevy's core principles is modularity. All Bevy engine features are implemented
    /// as [`Plugin`]s. This includes internal features like the renderer.
    ///
    /// [`Plugin`]s can be grouped into a set by using a [`PluginGroup`].
    ///
    /// There are built-in [`PluginGroup`]s that provide core engine functionality.
    /// The [`PluginGroup`]s available by default are `DefaultPlugins` and `MinimalPlugins`.
    ///
    /// To customize the plugins in the group (reorder, disable a plugin, add a new plugin
    /// before / after another plugin), call [`build()`](super::PluginGroup::build) on the group,
    /// which will convert it to a [`PluginGroupBuilder`](crate::PluginGroupBuilder).
    ///
    /// You can also specify a group of [`Plugin`]s by using a tuple over [`Plugin`]s and
    /// [`PluginGroup`]s. See [`Plugins`] for more details.
    ///
    /// ## Examples
    /// ```
    /// # use bevy_app::{prelude::*, PluginGroupBuilder, NoopPluginGroup as MinimalPlugins};
    /// #
    /// # // Dummies created to avoid using `bevy_log`,
    /// # // which pulls in too many dependencies and breaks rust-analyzer
    /// # pub struct LogPlugin;
    /// # impl Plugin for LogPlugin {
    /// #     fn build(&self, app: &mut App) {}
    /// # }
    /// App::new()
    ///     .add_plugins(MinimalPlugins);
    /// App::new()
    ///     .add_plugins((MinimalPlugins, LogPlugin));
    /// ```
    ///
    /// # Panics
    ///
    /// Panics if one of the plugins was already added to the application.
    ///
    /// [`PluginGroup`]:super::PluginGroup
    #[track_caller]
    pub fn add_plugins<M>(&mut self, plugins: impl Plugins<M>) -> &mut Self {
        if matches!(
            self.plugins_state(),
            PluginsState::Cleaned | PluginsState::Finished
        ) {
            panic!(
                "Plugins cannot be added after App::cleanup() or App::finish() has been called."
            );
        }
        plugins.add_to_app(self);
        self
    }

    /// Registers the type `T` in the [`TypeRegistry`](bevy_reflect::TypeRegistry) resource,
    /// adding reflect data as specified in the [`Reflect`](bevy_reflect::Reflect) derive:
    /// ```ignore (No serde "derive" feature)
    /// #[derive(Component, Serialize, Deserialize, Reflect)]
    /// #[reflect(Component, Serialize, Deserialize)] // will register ReflectComponent, ReflectSerialize, ReflectDeserialize
    /// ```
    ///
    /// See [`bevy_reflect::TypeRegistry::register`].
    #[cfg(feature = "bevy_reflect")]
    pub fn register_type<T: bevy_reflect::GetTypeRegistration>(&mut self) -> &mut Self {
        let registry = self.world.resource_mut::<AppTypeRegistry>();
        registry.write().register::<T>();
        self
    }

    /// Adds the type data `D` to type `T` in the [`TypeRegistry`](bevy_reflect::TypeRegistry) resource.
    ///
    /// Most of the time [`App::register_type`] can be used instead to register a type you derived [`Reflect`](bevy_reflect::Reflect) for.
    /// However, in cases where you want to add a piece of type data that was not included in the list of `#[reflect(...)]` type data in the derive,
    /// or where the type is generic and cannot register e.g. `ReflectSerialize` unconditionally without knowing the specific type parameters,
    /// this method can be used to insert additional type data.
    ///
    /// # Example
    /// ```
    /// use bevy_app::App;
    /// use bevy_reflect::{ReflectSerialize, ReflectDeserialize};
    ///
    /// App::new()
    ///     .register_type::<Option<String>>()
    ///     .register_type_data::<Option<String>, ReflectSerialize>()
    ///     .register_type_data::<Option<String>, ReflectDeserialize>();
    /// ```
    ///
    /// See [`bevy_reflect::TypeRegistry::register_type_data`].
    #[cfg(feature = "bevy_reflect")]
    pub fn register_type_data<
        T: bevy_reflect::Reflect + bevy_reflect::TypePath,
        D: bevy_reflect::TypeData + bevy_reflect::FromType<T>,
    >(
        &mut self,
    ) -> &mut Self {
        let registry = self.world.resource_mut::<AppTypeRegistry>();
        registry.write().register_type_data::<T, D>();
        self
    }

    /// Retrieves a `SubApp` stored inside this [`App`].
    ///
    /// # Panics
    ///
    /// Panics if the `SubApp` doesn't exist.
    pub fn sub_app_mut(&mut self, label: impl AppLabel) -> &mut App {
        match self.get_sub_app_mut(label) {
            Ok(app) => app,
            Err(label) => panic!("Sub-App with label '{:?}' does not exist", label),
        }
    }

    /// Retrieves a `SubApp` inside this [`App`] with the given label, if it exists. Otherwise returns
    /// an [`Err`] containing the given label.
    pub fn get_sub_app_mut(&mut self, label: impl AppLabel) -> Result<&mut App, impl AppLabel> {
        self.sub_apps
            .get_mut(&label.intern())
            .map(|sub_app| &mut sub_app.app)
            .ok_or(label)
    }

    /// Retrieves a `SubApp` stored inside this [`App`].
    ///
    /// # Panics
    ///
    /// Panics if the `SubApp` doesn't exist.
    pub fn sub_app(&self, label: impl AppLabel) -> &App {
        match self.get_sub_app(label) {
            Ok(app) => app,
            Err(label) => panic!("Sub-App with label '{:?}' does not exist", label),
        }
    }

    /// Inserts an existing sub app into the app
    pub fn insert_sub_app(&mut self, label: impl AppLabel, sub_app: SubApp) {
        self.sub_apps.insert(label.intern(), sub_app);
    }

    /// Removes a sub app from the app. Returns [`None`] if the label doesn't exist.
    pub fn remove_sub_app(&mut self, label: impl AppLabel) -> Option<SubApp> {
        self.sub_apps.remove(&label.intern())
    }

    /// Retrieves a `SubApp` inside this [`App`] with the given label, if it exists. Otherwise returns
    /// an [`Err`] containing the given label.
    pub fn get_sub_app(&self, label: impl AppLabel) -> Result<&App, impl AppLabel> {
        self.sub_apps
            .get(&label.intern())
            .map(|sub_app| &sub_app.app)
            .ok_or(label)
    }

    /// Adds a new `schedule` to the [`App`] under the provided `label`.
    ///
    /// # Warning
    /// This method will overwrite any existing schedule at that label.
    /// To avoid this behavior, use the `init_schedule` method instead.
    pub fn add_schedule(&mut self, schedule: Schedule) -> &mut Self {
        let mut schedules = self.world.resource_mut::<Schedules>();
        schedules.insert(schedule);

        self
    }

    /// Initializes a new empty `schedule` to the [`App`] under the provided `label` if it does not exists.
    ///
    /// See [`App::add_schedule`] to pass in a pre-constructed schedule.
    pub fn init_schedule(&mut self, label: impl ScheduleLabel) -> &mut Self {
        let label = label.intern();
        let mut schedules = self.world.resource_mut::<Schedules>();
        if !schedules.contains(label) {
            schedules.insert(Schedule::new(label));
        }
        self
    }

    /// Gets read-only access to the [`Schedule`] with the provided `label` if it exists.
    pub fn get_schedule(&self, label: impl ScheduleLabel) -> Option<&Schedule> {
        let schedules = self.world.get_resource::<Schedules>()?;
        schedules.get(label)
    }

    /// Gets read-write access to a [`Schedule`] with the provided `label` if it exists.
    pub fn get_schedule_mut(&mut self, label: impl ScheduleLabel) -> Option<&mut Schedule> {
        let schedules = self.world.get_resource_mut::<Schedules>()?;
        // We need to call .into_inner here to satisfy the borrow checker:
        // it can reason about reborrows using ordinary references but not the `Mut` smart pointer.
        schedules.into_inner().get_mut(label)
    }

    /// Applies the function to the [`Schedule`] associated with `label`.
    ///
    /// **Note:** This will create the schedule if it does not already exist.
    pub fn edit_schedule(
        &mut self,
        label: impl ScheduleLabel,
        f: impl FnOnce(&mut Schedule),
    ) -> &mut Self {
        let label = label.intern();
        let mut schedules = self.world.resource_mut::<Schedules>();

        if schedules.get(label).is_none() {
            schedules.insert(Schedule::new(label));
        }

        let schedule = schedules.get_mut(label).unwrap();
        // Call the function f, passing in the schedule retrieved
        f(schedule);

        self
    }

    /// Applies the provided [`ScheduleBuildSettings`] to all schedules.
    pub fn configure_schedules(
        &mut self,
        schedule_build_settings: ScheduleBuildSettings,
    ) -> &mut Self {
        self.world
            .resource_mut::<Schedules>()
            .configure_schedules(schedule_build_settings);
        self
    }

    /// When doing [ambiguity checking](ScheduleBuildSettings) this
    /// ignores systems that are ambiguous on [`Component`] T.
    ///
    /// This settings only applies to the main world. To apply this to other worlds call the
    /// [corresponding method](World::allow_ambiguous_component) on World
    ///
    /// ## Example
    ///
    /// ```
    /// # use bevy_app::prelude::*;
    /// # use bevy_ecs::prelude::*;
    /// # use bevy_ecs::schedule::{LogLevel, ScheduleBuildSettings};
    /// # use bevy_utils::default;
    ///
    /// #[derive(Component)]
    /// struct A;
    ///
    /// // these systems are ambiguous on A
    /// fn system_1(_: Query<&mut A>) {}
    /// fn system_2(_: Query<&A>) {}
    ///
    /// let mut app = App::new();
    /// app.configure_schedules(ScheduleBuildSettings {
    ///   ambiguity_detection: LogLevel::Error,
    ///   ..default()
    /// });
    ///
    /// app.add_systems(Update, ( system_1, system_2 ));
    /// app.allow_ambiguous_component::<A>();
    ///
    /// // running the app does not error.
    /// app.update();
    /// ```
    pub fn allow_ambiguous_component<T: Component>(&mut self) -> &mut Self {
        self.world.allow_ambiguous_component::<T>();
        self
    }

    /// When doing [ambiguity checking](ScheduleBuildSettings) this
    /// ignores systems that are ambiguous on [`Resource`] T.
    ///
    /// This settings only applies to the main world. To apply this to other worlds call the
    /// [corresponding method](World::allow_ambiguous_resource) on World
    ///
    /// ## Example
    ///
    /// ```
    /// # use bevy_app::prelude::*;
    /// # use bevy_ecs::prelude::*;
    /// # use bevy_ecs::schedule::{LogLevel, ScheduleBuildSettings};
    /// # use bevy_utils::default;
    ///
    /// #[derive(Resource)]
    /// struct R;
    ///
    /// // these systems are ambiguous on R
    /// fn system_1(_: ResMut<R>) {}
    /// fn system_2(_: Res<R>) {}
    ///
    /// let mut app = App::new();
    /// app.configure_schedules(ScheduleBuildSettings {
    ///   ambiguity_detection: LogLevel::Error,
    ///   ..default()
    /// });
    /// app.insert_resource(R);
    ///
    /// app.add_systems(Update, ( system_1, system_2 ));
    /// app.allow_ambiguous_resource::<R>();
    ///
    /// // running the app does not error.
    /// app.update();
    /// ```
    pub fn allow_ambiguous_resource<T: Resource>(&mut self) -> &mut Self {
        self.world.allow_ambiguous_resource::<T>();
        self
    }

    /// Suppress warnings and errors that would result from systems in these sets having ambiguities
    /// (conflicting access but indeterminate order) with systems in `set`.
    ///
    /// When possible, do this directly in the `.add_systems(Update, a.ambiguous_with(b))` call.
    /// However, sometimes two independant plugins `A` and `B` are reported as ambiguous, which you
    /// can only supress as the consumer of both.
    #[track_caller]
    pub fn ignore_ambiguity<M1, M2, S1, S2>(
        &mut self,
        schedule: impl ScheduleLabel,
        a: S1,
        b: S2,
    ) -> &mut Self
    where
        S1: IntoSystemSet<M1>,
        S2: IntoSystemSet<M2>,
    {
        let schedule = schedule.intern();
        let mut schedules = self.world.resource_mut::<Schedules>();

        if let Some(schedule) = schedules.get_mut(schedule) {
            let schedule: &mut Schedule = schedule;
            schedule.ignore_ambiguity(a, b);
        } else {
            let mut new_schedule = Schedule::new(schedule);
            new_schedule.ignore_ambiguity(a, b);
            schedules.insert(new_schedule);
        }

        self
    }
}

fn run_once(mut app: App) {
    while app.plugins_state() == PluginsState::Adding {
        #[cfg(not(target_arch = "wasm32"))]
        bevy_tasks::tick_global_task_pools_on_main_thread();
    }
    app.finish();
    app.cleanup();

    app.update();
}

/// An event that indicates the [`App`] should exit. This will fully exit the app process at the
/// start of the next tick of the schedule.
///
/// You can also use this event to detect that an exit was requested. In order to receive it, systems
/// subscribing to this event should run after it was emitted and before the schedule of the same
/// frame is over. This is important since [`App::run()`] might never return.
///
/// If you don't require access to other components or resources, consider implementing the [`Drop`]
/// trait on components/resources for code that runs on exit. That saves you from worrying about
/// system schedule ordering, and is idiomatic Rust.
#[derive(Event, Debug, Clone, Default)]
pub struct AppExit;

#[cfg(test)]
mod tests {
    use std::marker::PhantomData;

    use bevy_ecs::{
        schedule::{OnEnter, States},
        system::Commands,
    };

    use crate::{App, Plugin};

    struct PluginA;
    impl Plugin for PluginA {
        fn build(&self, _app: &mut App) {}
    }
    struct PluginB;
    impl Plugin for PluginB {
        fn build(&self, _app: &mut App) {}
    }
    struct PluginC<T>(T);
    impl<T: Send + Sync + 'static> Plugin for PluginC<T> {
        fn build(&self, _app: &mut App) {}
    }
    struct PluginD;
    impl Plugin for PluginD {
        fn build(&self, _app: &mut App) {}
        fn is_unique(&self) -> bool {
            false
        }
    }

    #[test]
    fn can_add_two_plugins() {
        App::new().add_plugins((PluginA, PluginB));
    }

    #[test]
    #[should_panic]
    fn cant_add_twice_the_same_plugin() {
        App::new().add_plugins((PluginA, PluginA));
    }

    #[test]
    fn can_add_twice_the_same_plugin_with_different_type_param() {
        App::new().add_plugins((PluginC(0), PluginC(true)));
    }

    #[test]
    fn can_add_twice_the_same_plugin_not_unique() {
        App::new().add_plugins((PluginD, PluginD));
    }

    #[test]
    #[should_panic]
    fn cant_call_app_run_from_plugin_build() {
        struct PluginRun;
        struct InnerPlugin;
        impl Plugin for InnerPlugin {
            fn build(&self, _: &mut App) {}
        }
        impl Plugin for PluginRun {
            fn build(&self, app: &mut App) {
                app.add_plugins(InnerPlugin).run();
            }
        }
        App::new().add_plugins(PluginRun);
    }

    #[derive(States, PartialEq, Eq, Debug, Default, Hash, Clone)]
    enum AppState {
        #[default]
        MainMenu,
    }
    fn bar(mut commands: Commands) {
        commands.spawn_empty();
    }

    fn foo(mut commands: Commands) {
        commands.spawn_empty();
    }

    #[test]
    fn add_systems_should_create_schedule_if_it_does_not_exist() {
        let mut app = App::new();
        app.init_state::<AppState>()
            .add_systems(OnEnter(AppState::MainMenu), (foo, bar));

        app.world.run_schedule(OnEnter(AppState::MainMenu));
        assert_eq!(app.world.entities().len(), 2);
    }

    #[test]
    fn add_systems_should_create_schedule_if_it_does_not_exist2() {
        let mut app = App::new();
        app.add_systems(OnEnter(AppState::MainMenu), (foo, bar))
            .init_state::<AppState>();

        app.world.run_schedule(OnEnter(AppState::MainMenu));
        assert_eq!(app.world.entities().len(), 2);
    }

    #[test]
    fn test_derive_app_label() {
        use super::AppLabel;
        use crate::{self as bevy_app};

        #[derive(AppLabel, Debug, Default, Clone, Copy, PartialEq, Eq, Hash)]
        struct UnitLabel;

        #[derive(AppLabel, Debug, Default, Clone, Copy, PartialEq, Eq, Hash)]
        struct TupleLabel(u32, u32);

        #[derive(AppLabel, Debug, Default, Clone, Copy, PartialEq, Eq, Hash)]
        struct StructLabel {
            a: u32,
            b: u32,
        }

        #[derive(AppLabel, Debug, Default, Clone, Copy, PartialEq, Eq, Hash)]
        struct EmptyTupleLabel();

        #[derive(AppLabel, Debug, Default, Clone, Copy, PartialEq, Eq, Hash)]
        struct EmptyStructLabel {}

        #[derive(AppLabel, Debug, Default, Clone, Copy, PartialEq, Eq, Hash)]
        enum EnumLabel {
            #[default]
            Unit,
            Tuple(u32, u32),
            Struct {
                a: u32,
                b: u32,
            },
        }

        #[derive(AppLabel, Debug, Default, Clone, Copy, PartialEq, Eq, Hash)]
        struct GenericLabel<T>(PhantomData<T>);

        assert_eq!(UnitLabel.intern(), UnitLabel.intern());
        assert_eq!(EnumLabel::Unit.intern(), EnumLabel::Unit.intern());
        assert_ne!(UnitLabel.intern(), EnumLabel::Unit.intern());
        assert_ne!(UnitLabel.intern(), TupleLabel(0, 0).intern());
        assert_ne!(EnumLabel::Unit.intern(), EnumLabel::Tuple(0, 0).intern());

        assert_eq!(TupleLabel(0, 0).intern(), TupleLabel(0, 0).intern());
        assert_eq!(
            EnumLabel::Tuple(0, 0).intern(),
            EnumLabel::Tuple(0, 0).intern()
        );
        assert_ne!(TupleLabel(0, 0).intern(), TupleLabel(0, 1).intern());
        assert_ne!(
            EnumLabel::Tuple(0, 0).intern(),
            EnumLabel::Tuple(0, 1).intern()
        );
        assert_ne!(TupleLabel(0, 0).intern(), EnumLabel::Tuple(0, 0).intern());
        assert_ne!(
            TupleLabel(0, 0).intern(),
            StructLabel { a: 0, b: 0 }.intern()
        );
        assert_ne!(
            EnumLabel::Tuple(0, 0).intern(),
            EnumLabel::Struct { a: 0, b: 0 }.intern()
        );

        assert_eq!(
            StructLabel { a: 0, b: 0 }.intern(),
            StructLabel { a: 0, b: 0 }.intern()
        );
        assert_eq!(
            EnumLabel::Struct { a: 0, b: 0 }.intern(),
            EnumLabel::Struct { a: 0, b: 0 }.intern()
        );
        assert_ne!(
            StructLabel { a: 0, b: 0 }.intern(),
            StructLabel { a: 0, b: 1 }.intern()
        );
        assert_ne!(
            EnumLabel::Struct { a: 0, b: 0 }.intern(),
            EnumLabel::Struct { a: 0, b: 1 }.intern()
        );
        assert_ne!(
            StructLabel { a: 0, b: 0 }.intern(),
            EnumLabel::Struct { a: 0, b: 0 }.intern()
        );
        assert_ne!(
            StructLabel { a: 0, b: 0 }.intern(),
            EnumLabel::Struct { a: 0, b: 0 }.intern()
        );
        assert_ne!(StructLabel { a: 0, b: 0 }.intern(), UnitLabel.intern(),);
        assert_ne!(
            EnumLabel::Struct { a: 0, b: 0 }.intern(),
            EnumLabel::Unit.intern()
        );

        assert_eq!(
            GenericLabel::<u32>(PhantomData).intern(),
            GenericLabel::<u32>(PhantomData).intern()
        );
        assert_ne!(
            GenericLabel::<u32>(PhantomData).intern(),
            GenericLabel::<u64>(PhantomData).intern()
        );
    }

    /// Custom runners should be in charge of when `app::update` gets called as they may need to
    /// coordinate some state.
    /// bug: <https://github.com/bevyengine/bevy/issues/10385>
    /// fix: <https://github.com/bevyengine/bevy/pull/10389>
    #[test]
    fn regression_test_10385() {
        use super::{Res, Resource};
        use crate::PreUpdate;

        #[derive(Resource)]
        struct MyState {}

        fn my_runner(mut app: App) {
            let my_state = MyState {};
            app.world.insert_resource(my_state);

            for _ in 0..5 {
                app.update();
            }
        }

        fn my_system(_: Res<MyState>) {
            // access state during app update
        }

        // Should not panic due to missing resource
        App::new()
            .set_runner(my_runner)
            .add_systems(PreUpdate, my_system)
            .run();
    }
}<|MERGE_RESOLUTION|>--- conflicted
+++ resolved
@@ -3,19 +3,10 @@
 use bevy_ecs::{
     prelude::*,
     schedule::{
-<<<<<<< HEAD
-        apply_state_transition, apply_updated_event_state,
-        common_conditions::run_once as run_once_condition, process_state_events,
-        run_enter_schedule, setup_state_transitions_in_world, ComputedStates, EventBasedState,
-        EventBasedStateMutation, FreeStateMutation, InternedScheduleLabel, IntoSystemConfigs,
-        IntoSystemSetConfigs, ManualStateTransitions, ScheduleBuildSettings, ScheduleLabel,
-        StateMutation, StateTransitionEvent,
-=======
         apply_state_transition, common_conditions::run_once as run_once_condition,
         run_enter_schedule, setup_state_transitions_in_world, ComputedStates, FreelyMutableState,
         InternedScheduleLabel, IntoSystemConfigs, IntoSystemSetConfigs, ManualStateTransitions,
         ScheduleBuildSettings, ScheduleLabel, StateTransitionEvent,
->>>>>>> 15382a9f
     },
 };
 use bevy_utils::{intern::Interned, thiserror::Error, tracing::debug, HashMap, HashSet};
