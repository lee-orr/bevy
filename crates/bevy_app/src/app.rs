--- conflicted
+++ resolved
@@ -334,11 +334,7 @@
     /// initial state.
     ///
     /// If you would like to control how other systems run based on the current state,
-<<<<<<< HEAD
-    /// you can emulate this behavior using the [`in_state()`] or [`in_state!()`] [`Condition`](bevy_ecs::schedule::Condition)s.
-=======
-    /// you can emulate this behavior using the [`in_state`] [`Condition`].
->>>>>>> dd46fd3a
+    /// you can emulate this behavior using the [`in_state()`] or [`state_matches()`] [`Condition`](bevy_ecs::schedule::Condition)s.
     ///
     /// Note that you can also apply state transitions at other points in the schedule
     /// by adding the [`apply_state_transition`] system manually.
