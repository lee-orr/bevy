--- conflicted
+++ resolved
@@ -3,15 +3,8 @@
 use bevy_ecs::{
     prelude::*,
     schedule::{
-<<<<<<< HEAD
-        apply_state_transition, common_conditions::run_once as run_once_condition,
-        run_enter_schedule, setup_state_transitions_in_world, ComputedStates, FreelyMutableState,
-        InternedScheduleLabel, IntoSystemConfigs, IntoSystemSetConfigs, ManualStateTransitions,
-        ScheduleBuildSettings, ScheduleLabel, StateTransitionEvent, SubStates,
-=======
         common_conditions::run_once as run_once_condition, run_enter_schedule,
         InternedScheduleLabel, ScheduleBuildSettings, ScheduleLabel,
->>>>>>> a7be8a26
     },
 };
 use bevy_utils::{intern::Interned, thiserror::Error, tracing::debug, HashMap, HashSet};
