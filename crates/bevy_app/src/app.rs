use crate::{First, Main, MainSchedulePlugin, Plugin, Plugins, StateTransition};
pub use bevy_derive::AppLabel;
use bevy_ecs::schedule::{
    initialize_state_and_enter, remove_state_from_world, IntoConditionalScheduleLabel, StateMatcher,
};
use bevy_ecs::{
    prelude::*,
    schedule::{
        apply_state_transition, common_conditions::run_once as run_once_condition,
        run_enter_schedule, BoxedScheduleLabel, IntoSystemConfigs, IntoSystemSetConfigs,
        ScheduleBuildSettings, ScheduleLabel, SetupTransitionScheduleLabels,
    },
};
use bevy_utils::{tracing::debug, HashMap, HashSet};
use std::{
    fmt::Debug,
    panic::{catch_unwind, resume_unwind, AssertUnwindSafe},
};

#[cfg(feature = "trace")]
use bevy_utils::tracing::info_span;

bevy_utils::define_label!(
    /// A strongly-typed class of labels used to identify an [`App`].
    AppLabel,
    /// A strongly-typed identifier for an [`AppLabel`].
    AppLabelId,
);

pub(crate) enum AppError {
    DuplicatePlugin { plugin_name: String },
}

#[allow(clippy::needless_doctest_main)]
/// A container of app logic and data.
///
/// Bundles together the necessary elements like [`World`] and [`Schedule`] to create
/// an ECS-based application. It also stores a pointer to a [runner function](Self::set_runner).
/// The runner is responsible for managing the application's event loop and applying the
/// [`Schedule`] to the [`World`] to drive application logic.
///
/// # Examples
///
/// Here is a simple "Hello World" Bevy app:
///
/// ```
/// # use bevy_app::prelude::*;
/// # use bevy_ecs::prelude::*;
/// #
/// fn main() {
///    App::new()
///        .add_systems(Update, hello_world_system)
///        .run();
/// }
///
/// fn hello_world_system() {
///    println!("hello world");
/// }
/// ```
pub struct App {
    /// The main ECS [`World`] of the [`App`].
    /// This stores and provides access to all the main data of the application.
    /// The systems of the [`App`] will run using this [`World`].
    /// If additional separate [`World`]-[`Schedule`] pairs are needed, you can use [`sub_app`](App::insert_sub_app)s.
    pub world: World,
    /// The [runner function](Self::set_runner) is primarily responsible for managing
    /// the application's event loop and advancing the [`Schedule`].
    /// Typically, it is not configured manually, but set by one of Bevy's built-in plugins.
    /// See `bevy::winit::WinitPlugin` and [`ScheduleRunnerPlugin`](crate::schedule_runner::ScheduleRunnerPlugin).
    pub runner: Box<dyn FnOnce(App) + Send>, // Send bound is required to make App Send
    /// The schedule that systems are added to by default.
    ///
    /// The schedule that runs the main loop of schedule execution.
    ///
    /// This is initially set to [`Main`].
    pub main_schedule_label: BoxedScheduleLabel,
    sub_apps: HashMap<AppLabelId, SubApp>,
    plugin_registry: Vec<Box<dyn Plugin>>,
    plugin_name_added: HashSet<String>,
    /// A private counter to prevent incorrect calls to `App::run()` from `Plugin::build()`
    building_plugin_depth: usize,
}

impl Debug for App {
    fn fmt(&self, f: &mut std::fmt::Formatter<'_>) -> std::fmt::Result {
        write!(f, "App {{ sub_apps: ")?;
        f.debug_map()
            .entries(self.sub_apps.iter().map(|(k, v)| (k, v)))
            .finish()?;
        write!(f, "}}")
    }
}

/// A [`SubApp`] contains its own [`Schedule`] and [`World`] separate from the main [`App`].
/// This is useful for situations where data and data processing should be kept completely separate
/// from the main application. The primary use of this feature in bevy is to enable pipelined rendering.
///
/// # Example
///
/// ```rust
/// # use bevy_app::{App, AppLabel, SubApp, Main};
/// # use bevy_ecs::prelude::*;
/// # use bevy_ecs::schedule::ScheduleLabel;
///
/// #[derive(Resource, Default)]
/// struct Val(pub i32);
///
/// #[derive(Debug, Clone, Copy, Hash, PartialEq, Eq, AppLabel)]
/// struct ExampleApp;
///
/// let mut app = App::new();
///
/// // initialize the main app with a value of 0;
/// app.insert_resource(Val(10));
///
/// // create a app with a resource and a single schedule
/// let mut sub_app = App::empty();
/// // add an outer schedule that runs the main schedule
/// sub_app.insert_resource(Val(100));
///
/// // initialize main schedule
/// sub_app.add_systems(Main, |counter: Res<Val>| {
///     // since we assigned the value from the main world in extract
///     // we see that value instead of 100
///     assert_eq!(counter.0, 10);
/// });
///
/// // add the sub_app to the app
/// app.insert_sub_app(ExampleApp, SubApp::new(sub_app, |main_world, sub_app| {
///     // extract the value from the main app to the sub app
///     sub_app.world.resource_mut::<Val>().0 = main_world.resource::<Val>().0;
/// }));
///
/// // This will run the schedules once, since we're using the default runner
/// app.run();
/// ```
pub struct SubApp {
    /// The [`SubApp`]'s instance of [`App`]
    pub app: App,

    /// A function that allows access to both the main [`App`] [`World`] and the [`SubApp`]. This is
    /// useful for moving data between the sub app and the main app.
    extract: Box<dyn Fn(&mut World, &mut App) + Send>,
}

impl SubApp {
    /// Creates a new [`SubApp`].
    ///
    /// The provided function `extract` is normally called by the [`update`](App::update) method.
    /// After extract is called, the [`Schedule`] of the sub app is run. The [`World`]
    /// parameter represents the main app world, while the [`App`] parameter is just a mutable
    /// reference to the `SubApp` itself.
    pub fn new(app: App, extract: impl Fn(&mut World, &mut App) + Send + 'static) -> Self {
        Self {
            app,
            extract: Box::new(extract),
        }
    }

    /// Runs the [`SubApp`]'s default schedule.
    pub fn run(&mut self) {
        self.app.world.run_schedule(&*self.app.main_schedule_label);
        self.app.world.clear_trackers();
    }

    /// Extracts data from main world to this sub-app.
    pub fn extract(&mut self, main_world: &mut World) {
        (self.extract)(main_world, &mut self.app);
    }
}

impl Debug for SubApp {
    fn fmt(&self, f: &mut std::fmt::Formatter<'_>) -> std::fmt::Result {
        write!(f, "SubApp {{ app: ")?;
        f.debug_map()
            .entries(self.app.sub_apps.iter().map(|(k, v)| (k, v)))
            .finish()?;
        write!(f, "}}")
    }
}

impl Default for App {
    fn default() -> Self {
        let mut app = App::empty();
        #[cfg(feature = "bevy_reflect")]
        app.init_resource::<AppTypeRegistry>();

        app.add_plugins(MainSchedulePlugin);
        app.add_event::<AppExit>();

        #[cfg(feature = "bevy_ci_testing")]
        {
            crate::ci_testing::setup_app(&mut app);
        }

        app
    }
}

// Dummy plugin used to temporary hold the place in the plugin registry
struct PlaceholderPlugin;
impl Plugin for PlaceholderPlugin {
    fn build(&self, _app: &mut App) {}
}

impl App {
    /// Creates a new [`App`] with some default structure to enable core engine features.
    /// This is the preferred constructor for most use cases.
    pub fn new() -> App {
        App::default()
    }

    /// Creates a new empty [`App`] with minimal default configuration.
    ///
    /// This constructor should be used if you wish to provide custom scheduling, exit handling, cleanup, etc.
    pub fn empty() -> App {
        let mut world = World::new();
        world.init_resource::<Schedules>();
        Self {
            world,
            runner: Box::new(run_once),
            sub_apps: HashMap::default(),
            plugin_registry: Vec::default(),
            plugin_name_added: Default::default(),
            main_schedule_label: Box::new(Main),
            building_plugin_depth: 0,
        }
    }

    /// Advances the execution of the [`Schedule`] by one cycle.
    ///
    /// This method also updates sub apps.
    /// See [`insert_sub_app`](Self::insert_sub_app) for more details.
    ///
    /// The schedule run by this method is determined by the [`main_schedule_label`](App) field.
    /// By default this is [`Main`].
    ///
    /// # Panics
    ///
    /// The active schedule of the app must be set before this method is called.
    pub fn update(&mut self) {
        #[cfg(feature = "trace")]
        let _bevy_update_span = info_span!("update").entered();
        {
            #[cfg(feature = "trace")]
            let _bevy_main_update_span = info_span!("main app").entered();
            self.world.run_schedule(&*self.main_schedule_label);
        }
        for (_label, sub_app) in &mut self.sub_apps {
            #[cfg(feature = "trace")]
            let _sub_app_span = info_span!("sub app", name = ?_label).entered();
            sub_app.extract(&mut self.world);
            sub_app.run();
        }

        self.world.clear_trackers();
    }

    /// Starts the application by calling the app's [runner function](Self::set_runner).
    ///
    /// Finalizes the [`App`] configuration. For general usage, see the example on the item
    /// level documentation.
    ///
    /// # `run()` might not return
    ///
    /// Calls to [`App::run()`] might never return.
    ///
    /// In simple and *headless* applications, one can expect that execution will
    /// proceed, normally, after calling [`run()`](App::run()) but this is not the case for
    /// windowed applications.
    ///
    /// Windowed apps are typically driven by an *event loop* or *message loop* and
    /// some window-manager APIs expect programs to terminate when their primary
    /// window is closed and that event loop terminates – behavior of processes that
    /// do not is often platform dependent or undocumented.
    ///
    /// By default, *Bevy* uses the `winit` crate for window creation. See
    /// [`WinitSettings::return_from_run`](https://docs.rs/bevy/latest/bevy/winit/struct.WinitSettings.html#structfield.return_from_run)
    /// for further discussion of this topic and for a mechanism to require that [`App::run()`]
    /// *does* return – albeit one that carries its own caveats and disclaimers.
    ///
    /// # Panics
    ///
    /// Panics if called from `Plugin::build()`, because it would prevent other plugins to properly build.
    pub fn run(&mut self) {
        #[cfg(feature = "trace")]
        let _bevy_app_run_span = info_span!("bevy_app").entered();

        let mut app = std::mem::replace(self, App::empty());
        if app.building_plugin_depth > 0 {
            panic!("App::run() was called from within Plugin::build(), which is not allowed.");
        }

        let runner = std::mem::replace(&mut app.runner, Box::new(run_once));
        (runner)(app);
    }

    /// Check that [`Plugin::ready`] of all plugins returns true. This is usually called by the
    /// event loop, but can be useful for situations where you want to use [`App::update`]
    pub fn ready(&self) -> bool {
        for plugin in &self.plugin_registry {
            if !plugin.ready(self) {
                return false;
            }
        }
        true
    }

    /// Run [`Plugin::finish`] for each plugin. This is usually called by the event loop once all
    /// plugins are [`App::ready`], but can be useful for situations where you want to use
    /// [`App::update`].
    pub fn finish(&mut self) {
        // temporarily remove the plugin registry to run each plugin's setup function on app.
        let plugin_registry = std::mem::take(&mut self.plugin_registry);
        for plugin in &plugin_registry {
            plugin.finish(self);
        }
        self.plugin_registry = plugin_registry;
    }

    /// Run [`Plugin::cleanup`] for each plugin. This is usually called by the event loop after
    /// [`App::finish`], but can be useful for situations where you want to use [`App::update`].
    pub fn cleanup(&mut self) {
        // temporarily remove the plugin registry to run each plugin's setup function on app.
        let plugin_registry = std::mem::take(&mut self.plugin_registry);
        for plugin in &plugin_registry {
            plugin.cleanup(self);
        }
        self.plugin_registry = plugin_registry;
    }

    /// Adds [`State<S>`] and [`NextState<S>`] resources, an instance of [`apply_state_transition::<S>`] in
    /// [`StateTransition`] so that transitions happen before [`Update`](crate::Update) and
    /// a instance of [`run_enter_schedule::<S>`] in [`StateTransition`] with a
    /// [`run_once`](`run_once_condition`) condition to run the on enter schedule of the
    /// initial state.
    ///
    /// If you would like to control how other systems run based on the current state,
    /// you can emulate this behavior using the [`in_state()`] or [`in_state!()`] [`Condition`](bevy_ecs::schedule::Condition)s.
    ///
    /// Note that you can also apply state transitions at other points in the schedule
    /// by adding the [`apply_state_transition`] system manually.
    pub fn add_state<S: States>(&mut self) -> &mut Self {
        self.init_resource::<State<S>>()
            .init_resource::<NextState<S>>()
            .add_systems(
                StateTransition,
                (
                    // We need to run the enter schedule of the initial state upon startup
                    run_enter_schedule::<S>.run_if(run_once_condition()),
                    apply_state_transition::<S>,
                )
                    .chain(),
            );

        // The OnEnter, OnExit, and OnTransition schedules are lazily initialized
        // (i.e. when the first system is added to them), and World::try_run_schedule is used to fail
        // gracefully if they aren't present.

        self
    }

<<<<<<< HEAD
    /// Adds a [`State<S>`] and [`NextState<S>`] whenever entering a matching `Parent` state
    /// from a `Parent` state that does not match and runs OnEnter/OnExit when those occur.
=======
    /// Sets up a state [`S`] that will only exist when the [`Parent`] state's matches
    /// the provided condition. Creates an instance of [`apply_state_transition::<S>`] in
    /// [`StateTransition`] so that transitions happen before [`Update`](crate::Update), as
    /// well as instances of [`initialize_state_and_enter::<S>`] and [`remove_state_from_world::<S>`]
    /// to set up and run [`OnEnter`] and [`OnExit`] schedules for [`S`] when appropriate.
    ///
    /// Whenever the parent enters a matching state, [`S`] will be set to [`S::default()`].
>>>>>>> 00dcbe66
    ///
    /// In addition, adds an instance of [`apply_state_transition::<S>`] in
    /// [`StateTransition`] so that transitions happen before [`Update`](crate::Update).
    ///
    /// You can treat these just like any other states, but bear in mind that the `State<S>` and `NextState<S>`
    /// resources might not exist.
    pub fn add_sub_state<S: States, Parent: States>(
        &mut self,
        condition: impl StateMatcher<Parent>,
    ) -> &mut Self {
        self.add_systems(
            Parent::on_enter_matching(condition.clone()),
            initialize_state_and_enter::<S>,
        )
        .add_systems(
            Parent::on_exit_matching(condition.clone()),
            remove_state_from_world::<S>,
        )
        .add_systems(
            StateTransition,
            apply_state_transition::<S>.run_if(in_state(condition)),
        );

        self
    }

    /// Adds a [`State<S>`] and [`NextState<S>`] whenever entering a matching `Parent` state
    /// regardless of whether the previous `Parent` state matches, and runs OnEnter/OnExit when those occur.
    ///
    /// In addition, adds an instance of [`apply_state_transition::<S>`] in
    /// [`StateTransition`] so that transitions happen before [`Update`](crate::Update).
    ///
    /// You can treat these just like any other states, but bear in mind that the `State<S>` and `NextState<S>`
    /// resources might not exist.
    pub fn add_strict_sub_state<S: States, Parent: States>(
        &mut self,
        condition: impl StateMatcher<Parent>,
    ) -> &mut Self {
        self.add_systems(
            Parent::on_enter_matching_strict(condition.clone()),
            initialize_state_and_enter::<S>,
        )
        .add_systems(
            Parent::on_enter_matching_strict(condition.clone()),
            remove_state_from_world::<S>,
        )
        .add_systems(
            StateTransition,
            apply_state_transition::<S>.run_if(in_state(condition)),
        );
        self
    }

    /// Adds a system to the given schedule in this app's [`Schedules`].
    ///
    /// # Examples
    ///
    /// ```
    /// # use bevy_app::prelude::*;
    /// # use bevy_ecs::prelude::*;
    /// #
    /// # let mut app = App::new();
    /// # fn system_a() {}
    /// # fn system_b() {}
    /// # fn system_c() {}
    /// # fn should_run() -> bool { true }
    /// #
    /// app.add_systems(Update, (system_a, system_b, system_c));
    /// app.add_systems(Update, (system_a, system_b).run_if(should_run));
    /// ```
    pub fn add_systems<M, S: ScheduleLabel>(
        &mut self,
        schedule: impl IntoConditionalScheduleLabel<S>,
        systems: impl IntoSystemConfigs<M>,
    ) -> &mut Self {
        let mut schedules = self.world.resource_mut::<Schedules>();

        let (schedule, condition) = schedule.into_conditional_schedule_label();

        let mut systems = systems.into_configs();

        if let Some(condition) = condition {
            systems.run_if_dyn(condition);
        }

        if let Some(schedule) = schedules.get_mut(&schedule) {
            schedule.add_systems(systems);
        } else {
            let mut new_schedule = Schedule::new(schedule);
            new_schedule.add_systems(systems);
            schedules.insert(new_schedule);
        }

        self
    }

    /// Configures a system set in the default schedule, adding the set if it does not exist.
    #[deprecated(since = "0.12.0", note = "Please use `configure_sets` instead.")]
    #[track_caller]
    pub fn configure_set<S: ScheduleLabel>(
        &mut self,
        schedule: impl IntoConditionalScheduleLabel<S>,
        set: impl IntoSystemSetConfigs,
    ) -> &mut Self {
        self.configure_sets(schedule, set)
    }

    /// Configures a collection of system sets in the default schedule, adding any sets that do not exist.
    #[track_caller]
    pub fn configure_sets<S: ScheduleLabel>(
        &mut self,
        schedule: impl IntoConditionalScheduleLabel<S>,
        sets: impl IntoSystemSetConfigs,
    ) -> &mut Self {
        let mut schedules = self.world.resource_mut::<Schedules>();
        let (schedule, condition) = schedule.into_conditional_schedule_label();

        let mut sets = sets.into_configs();

        if let Some(condition) = condition {
            sets.run_if_dyn(condition);
        }

        if let Some(schedule) = schedules.get_mut(&schedule) {
            schedule.configure_sets(sets);
        } else {
            let mut new_schedule = Schedule::new(schedule);
            new_schedule.configure_sets(sets);
            schedules.insert(new_schedule);
        }
        self
    }

    /// Setup the application to manage events of type `T`.
    ///
    /// This is done by adding a [`Resource`] of type [`Events::<T>`],
    /// and inserting an [`event_update_system`] into [`First`].
    ///
    /// See [`Events`] for defining events.
    ///
    /// # Examples
    ///
    /// ```
    /// # use bevy_app::prelude::*;
    /// # use bevy_ecs::prelude::*;
    /// #
    /// # #[derive(Event)]
    /// # struct MyEvent;
    /// # let mut app = App::new();
    /// #
    /// app.add_event::<MyEvent>();
    /// ```
    ///
    /// [`event_update_system`]: bevy_ecs::event::event_update_system
    pub fn add_event<T>(&mut self) -> &mut Self
    where
        T: Event,
    {
        if !self.world.contains_resource::<Events<T>>() {
            self.init_resource::<Events<T>>().add_systems(
                First,
                bevy_ecs::event::event_update_system::<T>
                    .run_if(bevy_ecs::event::event_update_condition::<T>),
            );
        }
        self
    }

    /// Inserts a [`Resource`] to the current [`App`] and overwrites any [`Resource`] previously added of the same type.
    ///
    /// A [`Resource`] in Bevy represents globally unique data. [`Resource`]s must be added to Bevy apps
    /// before using them. This happens with [`insert_resource`](Self::insert_resource).
    ///
    /// See [`init_resource`](Self::init_resource) for [`Resource`]s that implement [`Default`] or [`FromWorld`].
    ///
    /// # Examples
    ///
    /// ```
    /// # use bevy_app::prelude::*;
    /// # use bevy_ecs::prelude::*;
    /// #
    /// #[derive(Resource)]
    /// struct MyCounter {
    ///     counter: usize,
    /// }
    ///
    /// App::new()
    ///    .insert_resource(MyCounter { counter: 0 });
    /// ```
    pub fn insert_resource<R: Resource>(&mut self, resource: R) -> &mut Self {
        self.world.insert_resource(resource);
        self
    }

    /// Inserts a non-send resource to the app.
    ///
    /// You usually want to use [`insert_resource`](Self::insert_resource),
    /// but there are some special cases when a resource cannot be sent across threads.
    ///
    /// # Examples
    ///
    /// ```
    /// # use bevy_app::prelude::*;
    /// # use bevy_ecs::prelude::*;
    /// #
    /// struct MyCounter {
    ///     counter: usize,
    /// }
    ///
    /// App::new()
    ///     .insert_non_send_resource(MyCounter { counter: 0 });
    /// ```
    pub fn insert_non_send_resource<R: 'static>(&mut self, resource: R) -> &mut Self {
        self.world.insert_non_send_resource(resource);
        self
    }

    /// Initialize a [`Resource`] with standard starting values by adding it to the [`World`].
    ///
    /// If the [`Resource`] already exists, nothing happens.
    ///
    /// The [`Resource`] must implement the [`FromWorld`] trait.
    /// If the [`Default`] trait is implemented, the [`FromWorld`] trait will use
    /// the [`Default::default`] method to initialize the [`Resource`].
    ///
    /// # Examples
    ///
    /// ```
    /// # use bevy_app::prelude::*;
    /// # use bevy_ecs::prelude::*;
    /// #
    /// #[derive(Resource)]
    /// struct MyCounter {
    ///     counter: usize,
    /// }
    ///
    /// impl Default for MyCounter {
    ///     fn default() -> MyCounter {
    ///         MyCounter {
    ///             counter: 100
    ///         }
    ///     }
    /// }
    ///
    /// App::new()
    ///     .init_resource::<MyCounter>();
    /// ```
    pub fn init_resource<R: Resource + FromWorld>(&mut self) -> &mut Self {
        self.world.init_resource::<R>();
        self
    }

    /// Initialize a non-send [`Resource`] with standard starting values by adding it to the [`World`].
    ///
    /// The [`Resource`] must implement the [`FromWorld`] trait.
    /// If the [`Default`] trait is implemented, the [`FromWorld`] trait will use
    /// the [`Default::default`] method to initialize the [`Resource`].
    pub fn init_non_send_resource<R: 'static + FromWorld>(&mut self) -> &mut Self {
        self.world.init_non_send_resource::<R>();
        self
    }

    /// Sets the function that will be called when the app is run.
    ///
    /// The runner function `run_fn` is called only once by [`App::run`]. If the
    /// presence of a main loop in the app is desired, it is the responsibility of the runner
    /// function to provide it.
    ///
    /// The runner function is usually not set manually, but by Bevy integrated plugins
    /// (e.g. `WinitPlugin`).
    ///
    /// # Examples
    ///
    /// ```
    /// # use bevy_app::prelude::*;
    /// #
    /// fn my_runner(mut app: App) {
    ///     loop {
    ///         println!("In main loop");
    ///         app.update();
    ///     }
    /// }
    ///
    /// App::new()
    ///     .set_runner(my_runner);
    /// ```
    pub fn set_runner(&mut self, run_fn: impl FnOnce(App) + 'static + Send) -> &mut Self {
        self.runner = Box::new(run_fn);
        self
    }

    /// Boxed variant of [`add_plugins`](App::add_plugins) that can be used from a
    /// [`PluginGroup`](super::PluginGroup)
    pub(crate) fn add_boxed_plugin(
        &mut self,
        plugin: Box<dyn Plugin>,
    ) -> Result<&mut Self, AppError> {
        debug!("added plugin: {}", plugin.name());
        if plugin.is_unique() && !self.plugin_name_added.insert(plugin.name().to_string()) {
            Err(AppError::DuplicatePlugin {
                plugin_name: plugin.name().to_string(),
            })?;
        }

        // Reserve that position in the plugin registry. if a plugin adds plugins, they will be correctly ordered
        let plugin_position_in_registry = self.plugin_registry.len();
        self.plugin_registry.push(Box::new(PlaceholderPlugin));

        self.building_plugin_depth += 1;
        let result = catch_unwind(AssertUnwindSafe(|| plugin.build(self)));
        self.building_plugin_depth -= 1;
        if let Err(payload) = result {
            resume_unwind(payload);
        }
        self.plugin_registry[plugin_position_in_registry] = plugin;
        Ok(self)
    }

    /// Checks if a [`Plugin`] has already been added.
    ///
    /// This can be used by plugins to check if a plugin they depend upon has already been
    /// added.
    pub fn is_plugin_added<T>(&self) -> bool
    where
        T: Plugin,
    {
        self.plugin_registry
            .iter()
            .any(|p| p.downcast_ref::<T>().is_some())
    }

    /// Returns a vector of references to any plugins of type `T` that have been added.
    ///
    /// This can be used to read the settings of any already added plugins.
    /// This vector will be length zero if no plugins of that type have been added.
    /// If multiple copies of the same plugin are added to the [`App`], they will be listed in insertion order in this vector.
    ///
    /// ```rust
    /// # use bevy_app::prelude::*;
    /// # #[derive(Default)]
    /// # struct ImagePlugin {
    /// #    default_sampler: bool,
    /// # }
    /// # impl Plugin for ImagePlugin {
    /// #    fn build(&self, app: &mut App) {}
    /// # }
    /// # let mut app = App::new();
    /// # app.add_plugins(ImagePlugin::default());
    /// let default_sampler = app.get_added_plugins::<ImagePlugin>()[0].default_sampler;
    /// ```
    pub fn get_added_plugins<T>(&self) -> Vec<&T>
    where
        T: Plugin,
    {
        self.plugin_registry
            .iter()
            .filter_map(|p| p.downcast_ref())
            .collect()
    }

    /// Adds one or more [`Plugin`]s.
    ///
    /// One of Bevy's core principles is modularity. All Bevy engine features are implemented
    /// as [`Plugin`]s. This includes internal features like the renderer.
    ///
    /// [`Plugin`]s can be grouped into a set by using a [`PluginGroup`].
    ///
    /// There are built-in [`PluginGroup`]s that provide core engine functionality.
    /// The [`PluginGroup`]s available by default are `DefaultPlugins` and `MinimalPlugins`.
    ///
    /// To customize the plugins in the group (reorder, disable a plugin, add a new plugin
    /// before / after another plugin), call [`build()`](super::PluginGroup::build) on the group,
    /// which will convert it to a [`PluginGroupBuilder`](crate::PluginGroupBuilder).
    ///
    /// You can also specify a group of [`Plugin`]s by using a tuple over [`Plugin`]s and
    /// [`PluginGroup`]s. See [`Plugins`] for more details.
    ///
    /// ## Examples
    /// ```
    /// # use bevy_app::{prelude::*, PluginGroupBuilder, NoopPluginGroup as MinimalPlugins};
    /// #
    /// # // Dummies created to avoid using `bevy_log`,
    /// # // which pulls in too many dependencies and breaks rust-analyzer
    /// # pub struct LogPlugin;
    /// # impl Plugin for LogPlugin {
    /// #     fn build(&self, app: &mut App) {}
    /// # }
    /// App::new()
    ///     .add_plugins(MinimalPlugins);
    /// App::new()
    ///     .add_plugins((MinimalPlugins, LogPlugin));
    /// ```
    ///
    /// # Panics
    ///
    /// Panics if one of the plugins was already added to the application.
    ///
    /// [`PluginGroup`]:super::PluginGroup
    #[track_caller]
    pub fn add_plugins<M>(&mut self, plugins: impl Plugins<M>) -> &mut Self {
        plugins.add_to_app(self);
        self
    }

    /// Registers the type `T` in the [`TypeRegistry`](bevy_reflect::TypeRegistry) resource,
    /// adding reflect data as specified in the [`Reflect`](bevy_reflect::Reflect) derive:
    /// ```rust,ignore
    /// #[derive(Reflect)]
    /// #[reflect(Component, Serialize, Deserialize)] // will register ReflectComponent, ReflectSerialize, ReflectDeserialize
    /// ```
    ///
    /// See [`bevy_reflect::TypeRegistry::register`].
    #[cfg(feature = "bevy_reflect")]
    pub fn register_type<T: bevy_reflect::GetTypeRegistration>(&mut self) -> &mut Self {
        let registry = self.world.resource_mut::<AppTypeRegistry>();
        registry.write().register::<T>();
        self
    }

    /// Adds the type data `D` to type `T` in the [`TypeRegistry`](bevy_reflect::TypeRegistry) resource.
    ///
    /// Most of the time [`App::register_type`] can be used instead to register a type you derived [`Reflect`](bevy_reflect::Reflect) for.
    /// However, in cases where you want to add a piece of type data that was not included in the list of `#[reflect(...)]` type data in the derive,
    /// or where the type is generic and cannot register e.g. `ReflectSerialize` unconditionally without knowing the specific type parameters,
    /// this method can be used to insert additional type data.
    ///
    /// # Example
    /// ```rust
    /// use bevy_app::App;
    /// use bevy_reflect::{ReflectSerialize, ReflectDeserialize};
    ///
    /// App::new()
    ///     .register_type::<Option<String>>()
    ///     .register_type_data::<Option<String>, ReflectSerialize>()
    ///     .register_type_data::<Option<String>, ReflectDeserialize>();
    /// ```
    ///
    /// See [`bevy_reflect::TypeRegistry::register_type_data`].
    #[cfg(feature = "bevy_reflect")]
    pub fn register_type_data<
        T: bevy_reflect::Reflect + 'static,
        D: bevy_reflect::TypeData + bevy_reflect::FromType<T>,
    >(
        &mut self,
    ) -> &mut Self {
        let registry = self.world.resource_mut::<AppTypeRegistry>();
        registry.write().register_type_data::<T, D>();
        self
    }

    /// Retrieves a `SubApp` stored inside this [`App`].
    ///
    /// # Panics
    ///
    /// Panics if the `SubApp` doesn't exist.
    pub fn sub_app_mut(&mut self, label: impl AppLabel) -> &mut App {
        match self.get_sub_app_mut(label) {
            Ok(app) => app,
            Err(label) => panic!("Sub-App with label '{:?}' does not exist", label.as_str()),
        }
    }

    /// Retrieves a `SubApp` inside this [`App`] with the given label, if it exists. Otherwise returns
    /// an [`Err`] containing the given label.
    pub fn get_sub_app_mut(&mut self, label: impl AppLabel) -> Result<&mut App, AppLabelId> {
        let label = label.as_label();
        self.sub_apps
            .get_mut(&label)
            .map(|sub_app| &mut sub_app.app)
            .ok_or(label)
    }

    /// Retrieves a `SubApp` stored inside this [`App`].
    ///
    /// # Panics
    ///
    /// Panics if the `SubApp` doesn't exist.
    pub fn sub_app(&self, label: impl AppLabel) -> &App {
        match self.get_sub_app(label) {
            Ok(app) => app,
            Err(label) => panic!("Sub-App with label '{:?}' does not exist", label.as_str()),
        }
    }

    /// Inserts an existing sub app into the app
    pub fn insert_sub_app(&mut self, label: impl AppLabel, sub_app: SubApp) {
        self.sub_apps.insert(label.as_label(), sub_app);
    }

    /// Removes a sub app from the app. Returns [`None`] if the label doesn't exist.
    pub fn remove_sub_app(&mut self, label: impl AppLabel) -> Option<SubApp> {
        self.sub_apps.remove(&label.as_label())
    }

    /// Retrieves a `SubApp` inside this [`App`] with the given label, if it exists. Otherwise returns
    /// an [`Err`] containing the given label.
    pub fn get_sub_app(&self, label: impl AppLabel) -> Result<&App, impl AppLabel> {
        self.sub_apps
            .get(&label.as_label())
            .map(|sub_app| &sub_app.app)
            .ok_or(label)
    }

    /// Adds a new `schedule` to the [`App`] under the provided `label`.
    ///
    /// # Warning
    /// This method will overwrite any existing schedule at that label.
    /// To avoid this behavior, use the `init_schedule` method instead.
    pub fn add_schedule(&mut self, schedule: Schedule) -> &mut Self {
        let mut schedules = self.world.resource_mut::<Schedules>();
        schedules.insert(schedule);

        self
    }

    /// Initializes a new empty `schedule` to the [`App`] under the provided `label` if it does not exists.
    ///
    /// See [`App::add_schedule`] to pass in a pre-constructed schedule.
    pub fn init_schedule(&mut self, label: impl ScheduleLabel) -> &mut Self {
        let mut schedules = self.world.resource_mut::<Schedules>();
        if !schedules.contains(&label) {
            schedules.insert(Schedule::new(label));
        }
        self
    }

    /// Gets read-only access to the [`Schedule`] with the provided `label` if it exists.
    pub fn get_schedule(&self, label: impl ScheduleLabel) -> Option<&Schedule> {
        let schedules = self.world.get_resource::<Schedules>()?;
        schedules.get(&label)
    }

    /// Gets read-write access to a [`Schedule`] with the provided `label` if it exists.
    pub fn get_schedule_mut(&mut self, label: impl ScheduleLabel) -> Option<&mut Schedule> {
        let schedules = self.world.get_resource_mut::<Schedules>()?;
        // We need to call .into_inner here to satisfy the borrow checker:
        // it can reason about reborrows using ordinary references but not the `Mut` smart pointer.
        schedules.into_inner().get_mut(&label)
    }

    /// Applies the function to the [`Schedule`] associated with `label`.
    ///
    /// **Note:** This will create the schedule if it does not already exist.
    pub fn edit_schedule(
        &mut self,
        label: impl ScheduleLabel,
        f: impl FnOnce(&mut Schedule),
    ) -> &mut Self {
        let mut schedules = self.world.resource_mut::<Schedules>();

        if schedules.get(&label).is_none() {
            schedules.insert(Schedule::new(label.dyn_clone()));
        }

        let schedule = schedules.get_mut(&label).unwrap();
        // Call the function f, passing in the schedule retrieved
        f(schedule);

        self
    }

    /// Applies the provided [`ScheduleBuildSettings`] to all schedules.
    pub fn configure_schedules(
        &mut self,
        schedule_build_settings: ScheduleBuildSettings,
    ) -> &mut Self {
        self.world
            .resource_mut::<Schedules>()
            .configure_schedules(schedule_build_settings);
        self
    }
}

fn run_once(mut app: App) {
    while !app.ready() {
        #[cfg(not(target_arch = "wasm32"))]
        bevy_tasks::tick_global_task_pools_on_main_thread();
    }
    app.finish();
    app.cleanup();

    app.update();
}

/// An event that indicates the [`App`] should exit. This will fully exit the app process at the
/// start of the next tick of the schedule.
///
/// You can also use this event to detect that an exit was requested. In order to receive it, systems
/// subscribing to this event should run after it was emitted and before the schedule of the same
/// frame is over. This is important since [`App::run()`] might never return.
///
/// If you don't require access to other components or resources, consider implementing the [`Drop`]
/// trait on components/resources for code that runs on exit. That saves you from worrying about
/// system schedule ordering, and is idiomatic Rust.
#[derive(Event, Debug, Clone, Default)]
pub struct AppExit;

#[cfg(test)]
mod tests {
    use bevy_ecs::{
        schedule::{OnEnter, States},
        system::Commands,
    };

    use crate::{App, Plugin};

    struct PluginA;
    impl Plugin for PluginA {
        fn build(&self, _app: &mut crate::App) {}
    }
    struct PluginB;
    impl Plugin for PluginB {
        fn build(&self, _app: &mut crate::App) {}
    }
    struct PluginC<T>(T);
    impl<T: Send + Sync + 'static> Plugin for PluginC<T> {
        fn build(&self, _app: &mut crate::App) {}
    }
    struct PluginD;
    impl Plugin for PluginD {
        fn build(&self, _app: &mut crate::App) {}
        fn is_unique(&self) -> bool {
            false
        }
    }

    #[test]
    fn can_add_two_plugins() {
        App::new().add_plugins((PluginA, PluginB));
    }

    #[test]
    #[should_panic]
    fn cant_add_twice_the_same_plugin() {
        App::new().add_plugins((PluginA, PluginA));
    }

    #[test]
    fn can_add_twice_the_same_plugin_with_different_type_param() {
        App::new().add_plugins((PluginC(0), PluginC(true)));
    }

    #[test]
    fn can_add_twice_the_same_plugin_not_unique() {
        App::new().add_plugins((PluginD, PluginD));
    }

    #[test]
    #[should_panic]
    fn cant_call_app_run_from_plugin_build() {
        struct PluginRun;
        struct InnerPlugin;
        impl Plugin for InnerPlugin {
            fn build(&self, _: &mut crate::App) {}
        }
        impl Plugin for PluginRun {
            fn build(&self, app: &mut crate::App) {
                app.add_plugins(InnerPlugin).run();
            }
        }
        App::new().add_plugins(PluginRun);
    }

    #[derive(States, PartialEq, Eq, Debug, Default, Hash, Clone)]
    enum AppState {
        #[default]
        MainMenu,
    }
    fn bar(mut commands: Commands) {
        commands.spawn_empty();
    }

    fn foo(mut commands: Commands) {
        commands.spawn_empty();
    }

    #[test]
    fn add_systems_should_create_schedule_if_it_does_not_exist() {
        let mut app = App::new();
        app.add_state::<AppState>()
            .add_systems(OnEnter(AppState::MainMenu), (foo, bar));

        app.world.run_schedule(OnEnter(AppState::MainMenu));
        assert_eq!(app.world.entities().len(), 2);
    }

    #[test]
    fn add_systems_should_create_schedule_if_it_does_not_exist2() {
        let mut app = App::new();
        app.add_systems(OnEnter(AppState::MainMenu), (foo, bar))
            .add_state::<AppState>();

        app.world.run_schedule(OnEnter(AppState::MainMenu));
        assert_eq!(app.world.entities().len(), 2);
    }
}<|MERGE_RESOLUTION|>--- conflicted
+++ resolved
@@ -360,10 +360,6 @@
         self
     }
 
-<<<<<<< HEAD
-    /// Adds a [`State<S>`] and [`NextState<S>`] whenever entering a matching `Parent` state
-    /// from a `Parent` state that does not match and runs OnEnter/OnExit when those occur.
-=======
     /// Sets up a state [`S`] that will only exist when the [`Parent`] state's matches
     /// the provided condition. Creates an instance of [`apply_state_transition::<S>`] in
     /// [`StateTransition`] so that transitions happen before [`Update`](crate::Update), as
@@ -371,7 +367,6 @@
     /// to set up and run [`OnEnter`] and [`OnExit`] schedules for [`S`] when appropriate.
     ///
     /// Whenever the parent enters a matching state, [`S`] will be set to [`S::default()`].
->>>>>>> 00dcbe66
     ///
     /// In addition, adds an instance of [`apply_state_transition::<S>`] in
     /// [`StateTransition`] so that transitions happen before [`Update`](crate::Update).
