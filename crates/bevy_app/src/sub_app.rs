--- conflicted
+++ resolved
@@ -1,8 +1,4 @@
-<<<<<<< HEAD
-use crate::{App, First, InternedAppLabel, Plugin, Plugins, PluginsState};
-=======
-use crate::{App, InternedAppLabel, Plugin, Plugins, PluginsState, StateTransition};
->>>>>>> 0256dacb
+use crate::{App, First, InternedAppLabel, Plugin, Plugins, PluginsState, StateTransition};
 use bevy_ecs::{
     event::EventRegistry,
     prelude::*,
