--- conflicted
+++ resolved
@@ -2,11 +2,7 @@
 
 mod component;
 mod fetch;
-<<<<<<< HEAD
-mod set;
 mod state_matchers;
-=======
->>>>>>> 32a5c7db
 mod states;
 
 use crate::fetch::derive_world_query_impl;
