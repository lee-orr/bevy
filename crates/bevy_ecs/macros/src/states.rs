use proc_macro::TokenStream;
use quote::{format_ident, quote};
use syn::{parse::Parse, parse_macro_input, DeriveInput, Path, Token};

use crate::bevy_ecs_path;

struct EventBasedStateStruct {
    event_type: Path,
    process_function: Path,
}

impl Parse for EventBasedStateStruct {
    fn parse(input: syn::parse::ParseStream) -> syn::Result<Self> {
        let event_type = input.parse()?;
        input.parse::<Token![,]>()?;
        let process_function = input.parse()?;
        Ok(EventBasedStateStruct {
            event_type,
            process_function,
        })
    }
}

pub fn derive_states(input: TokenStream) -> TokenStream {
    let ast = parse_macro_input!(input as DeriveInput);

    let generics = ast.generics;
    let (impl_generics, ty_generics, where_clause) = generics.split_for_impl();

    let mut base_trait_path = bevy_ecs_path();
    base_trait_path
        .segments
        .push(format_ident!("schedule").into());

    let mut trait_path = base_trait_path.clone();
    trait_path.segments.push(format_ident!("States").into());

    let mut state_mutation_trait_path = base_trait_path.clone();
    state_mutation_trait_path
        .segments
<<<<<<< HEAD
        .push(format_ident!("StateMutation").into());

    let event_based: Option<EventBasedStateStruct> = ast.attrs.iter().find_map(|v| match &v.meta {
        syn::Meta::List(list) => syn::parse2(list.tokens.clone()).ok(),
        _ => None,
    });

    let mut state_mutation_type_path = base_trait_path.clone();

    if event_based.is_some() {
        state_mutation_type_path
            .segments
            .push(format_ident!("EventBasedStateMutation").into());
    } else {
        state_mutation_type_path
            .segments
            .push(format_ident!("FreeStateMutation").into());
    }
=======
        .push(format_ident!("FreelyMutableState").into());
>>>>>>> 15382a9f

    let struct_name = &ast.ident;

    let event_based_tokens = if let Some(EventBasedStateStruct {
        event_type,
        process_function,
    }) = event_based
    {
        let mut event_based_trait = base_trait_path.clone();
        event_based_trait
            .segments
            .push(format_ident!("EventBasedState").into());

        quote! {
            impl #impl_generics #event_based_trait for #struct_name #ty_generics #where_clause {
                type Event = #event_type;

                fn process(current: Option<Self>, event: &Self::Event) -> Option<Self> {
                    #process_function(current, event)
                }
            }
        }
    } else {
        quote! {}
    };

    quote! {
        impl #impl_generics #trait_path for #struct_name #ty_generics #where_clause {}

        impl #impl_generics #state_mutation_trait_path for #struct_name #ty_generics #where_clause {
        }

        #event_based_tokens
    }
    .into()
}<|MERGE_RESOLUTION|>--- conflicted
+++ resolved
@@ -3,23 +3,6 @@
 use syn::{parse::Parse, parse_macro_input, DeriveInput, Path, Token};
 
 use crate::bevy_ecs_path;
-
-struct EventBasedStateStruct {
-    event_type: Path,
-    process_function: Path,
-}
-
-impl Parse for EventBasedStateStruct {
-    fn parse(input: syn::parse::ParseStream) -> syn::Result<Self> {
-        let event_type = input.parse()?;
-        input.parse::<Token![,]>()?;
-        let process_function = input.parse()?;
-        Ok(EventBasedStateStruct {
-            event_type,
-            process_function,
-        })
-    }
-}
 
 pub fn derive_states(input: TokenStream) -> TokenStream {
     let ast = parse_macro_input!(input as DeriveInput);
@@ -38,61 +21,15 @@
     let mut state_mutation_trait_path = base_trait_path.clone();
     state_mutation_trait_path
         .segments
-<<<<<<< HEAD
-        .push(format_ident!("StateMutation").into());
-
-    let event_based: Option<EventBasedStateStruct> = ast.attrs.iter().find_map(|v| match &v.meta {
-        syn::Meta::List(list) => syn::parse2(list.tokens.clone()).ok(),
-        _ => None,
-    });
-
-    let mut state_mutation_type_path = base_trait_path.clone();
-
-    if event_based.is_some() {
-        state_mutation_type_path
-            .segments
-            .push(format_ident!("EventBasedStateMutation").into());
-    } else {
-        state_mutation_type_path
-            .segments
-            .push(format_ident!("FreeStateMutation").into());
-    }
-=======
         .push(format_ident!("FreelyMutableState").into());
->>>>>>> 15382a9f
 
     let struct_name = &ast.ident;
-
-    let event_based_tokens = if let Some(EventBasedStateStruct {
-        event_type,
-        process_function,
-    }) = event_based
-    {
-        let mut event_based_trait = base_trait_path.clone();
-        event_based_trait
-            .segments
-            .push(format_ident!("EventBasedState").into());
-
-        quote! {
-            impl #impl_generics #event_based_trait for #struct_name #ty_generics #where_clause {
-                type Event = #event_type;
-
-                fn process(current: Option<Self>, event: &Self::Event) -> Option<Self> {
-                    #process_function(current, event)
-                }
-            }
-        }
-    } else {
-        quote! {}
-    };
 
     quote! {
         impl #impl_generics #trait_path for #struct_name #ty_generics #where_clause {}
 
         impl #impl_generics #state_mutation_trait_path for #struct_name #ty_generics #where_clause {
         }
-
-        #event_based_tokens
     }
     .into()
 }