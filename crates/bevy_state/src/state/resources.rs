use std::ops::Deref;

use bevy_ecs::{
    change_detection::DetectChangesMut,
    system::{ResMut, Resource},
    world::{FromWorld, World},
};

use super::{freely_mutable_state::FreelyMutableState, states::States};

#[cfg(feature = "bevy_reflect")]
use bevy_ecs::prelude::ReflectResource;

/// A finite-state machine whose transitions have associated schedules
/// ([`OnEnter(state)`](crate::state::OnEnter) and [`OnExit(state)`](crate::state::OnExit)).
///
/// The current state value can be accessed through this resource. To *change* the state,
/// queue a transition in the [`NextState<S>`] resource, and it will be applied during the
/// [`StateTransition`](crate::transition::StateTransition) schedule - which by default runs after `PreUpdate`.
<<<<<<< HEAD
///
/// You can also manually trigger the [`StateTransition`](crate::transition::StateTransition schedule to apply the changes
=======
/// 
/// You can also manually trigger the [`StateTransition`](crate::transition::StateTransition) schedule to apply the changes
>>>>>>> 6b11fb67
/// at an arbitrary time.
///
/// The starting state is defined via the [`Default`] implementation for `S`.
///
/// ```
/// use bevy_state::prelude::*;
/// use bevy_ecs::prelude::*;
/// use bevy_state_macros::States;
///
/// #[derive(Clone, Copy, PartialEq, Eq, Hash, Debug, Default, States)]
/// enum GameState {
///     #[default]
///     MainMenu,
///     SettingsMenu,
///     InGame,
/// }
///
/// fn game_logic(game_state: Res<State<GameState>>) {
///     match game_state.get() {
///         GameState::InGame => {
///             // Run game logic here...
///         },
///         _ => {},
///     }
/// }
/// ```
#[derive(Resource, Debug)]
#[cfg_attr(
    feature = "bevy_reflect",
    derive(bevy_reflect::Reflect),
    reflect(Resource)
)]
pub struct State<S: States>(pub(crate) S);

impl<S: States> State<S> {
    /// Creates a new state with a specific value.
    ///
    /// To change the state use [`NextState<S>`] rather than using this to modify the `State<S>`.
    pub fn new(state: S) -> Self {
        Self(state)
    }

    /// Get the current state.
    pub fn get(&self) -> &S {
        &self.0
    }
}

impl<S: States + FromWorld> FromWorld for State<S> {
    fn from_world(world: &mut World) -> Self {
        Self(S::from_world(world))
    }
}

impl<S: States> PartialEq<S> for State<S> {
    fn eq(&self, other: &S) -> bool {
        self.get() == other
    }
}

impl<S: States> Deref for State<S> {
    type Target = S;

    fn deref(&self) -> &Self::Target {
        self.get()
    }
}

/// The next state of [`State<S>`].
///
/// This can be fetched as a resource and used to queue state transitions.
/// To queue a transition, call [`NextState::set`] or mutate the value to [`NextState::Pending`] directly.
///
/// Note that these transitions can be overridden by other systems:
/// only the actual value of this resource during the [`StateTransition``](crate::transition::StateTransition) schedule matters.
///
/// ```
/// use bevy_state::prelude::*;
/// use bevy_ecs::prelude::*;
///
/// #[derive(Clone, Copy, PartialEq, Eq, Hash, Debug, Default, States)]
/// enum GameState {
///     #[default]
///     MainMenu,
///     SettingsMenu,
///     InGame,
/// }
///
/// fn start_game(mut next_game_state: ResMut<NextState<GameState>>) {
///     next_game_state.set(GameState::InGame);
/// }
/// ```
#[derive(Resource, Debug, Default, Clone)]
#[cfg_attr(
    feature = "bevy_reflect",
    derive(bevy_reflect::Reflect),
    reflect(Resource)
)]
pub enum NextState<S: FreelyMutableState> {
    /// No state transition is pending
    #[default]
    Unchanged,
    /// There is a pending transition for state `S`
    Pending(S),
}

impl<S: FreelyMutableState> NextState<S> {
    /// Tentatively set a pending state transition to `Some(state)`.
    pub fn set(&mut self, state: S) {
        *self = Self::Pending(state);
    }

    /// Remove any pending changes to [`State<S>`]
    pub fn reset(&mut self) {
        *self = Self::Unchanged;
    }
}

pub(crate) fn take_next_state<S: FreelyMutableState>(
    next_state: Option<ResMut<NextState<S>>>,
) -> Option<S> {
    let mut next_state = next_state?;

    match std::mem::take(next_state.bypass_change_detection()) {
        NextState::Pending(x) => {
            next_state.set_changed();
            Some(x)
        }
        NextState::Unchanged => None,
    }
}<|MERGE_RESOLUTION|>--- conflicted
+++ resolved
@@ -17,13 +17,8 @@
 /// The current state value can be accessed through this resource. To *change* the state,
 /// queue a transition in the [`NextState<S>`] resource, and it will be applied during the
 /// [`StateTransition`](crate::transition::StateTransition) schedule - which by default runs after `PreUpdate`.
-<<<<<<< HEAD
 ///
-/// You can also manually trigger the [`StateTransition`](crate::transition::StateTransition schedule to apply the changes
-=======
-/// 
 /// You can also manually trigger the [`StateTransition`](crate::transition::StateTransition) schedule to apply the changes
->>>>>>> 6b11fb67
 /// at an arbitrary time.
 ///
 /// The starting state is defined via the [`Default`] implementation for `S`.
